"""Test Tarfile functions."""
<<<<<<< HEAD
import gzip
import io
=======

>>>>>>> 009f7ffa
import os
import shutil
import tarfile
import time
from dataclasses import dataclass
from pathlib import Path, PurePath

import pytest

from securetar import (
    SecureTarFile,
    _is_excluded_by_filter,
    _add_stream,
    atomic_contents_add,
    secure_path,
)


@dataclass
class TarInfo:
    """Fake TarInfo."""

    name: str


def test_secure_path() -> None:
    """Test Secure Path."""
    test_list = [
        TarInfo("test.txt"),
        TarInfo("data/xy.blob"),
        TarInfo("bla/blu/ble"),
        TarInfo("data/../xy.blob"),
    ]
    assert test_list == list(secure_path(test_list))


def test_not_secure_path() -> None:
    """Test Not secure path."""
    test_list = [
        TarInfo("/test.txt"),
        TarInfo("data/../../xy.blob"),
        TarInfo("/bla/blu/ble"),
    ]
    assert [] == list(secure_path(test_list))


def test_is_excluded_by_filter_good() -> None:
    """Test exclude filter."""
    filter_list = ["not/match", "/dev/xy"]
    test_list = [
        PurePath("test.txt"),
        PurePath("data/xy.blob"),
        PurePath("bla/blu/ble"),
        PurePath("data/../xy.blob"),
    ]

    for path_object in test_list:
        assert _is_excluded_by_filter(path_object, filter_list) is False


def test_is_exclude_by_filter_bad() -> None:
    """Test exclude filter."""
    filter_list = ["*.txt", "data/*", "bla/blu/ble"]
    test_list = [
        PurePath("test.txt"),
        PurePath("data/xy.blob"),
        PurePath("bla/blu/ble"),
        PurePath("data/test_files/kk.txt"),
    ]

    for path_object in test_list:
        assert _is_excluded_by_filter(path_object, filter_list) is True


@pytest.mark.parametrize("bufsize", [10240, 4 * 2**20])
def test_create_pure_tar(tmp_path: Path, bufsize: int) -> None:
    """Test to create a tar file without encryption."""
    # Prepare test folder
    temp_orig = tmp_path.joinpath("orig")
    fixture_data = Path(__file__).parent.joinpath("fixtures/tar_data")
    shutil.copytree(fixture_data, temp_orig, symlinks=True)

    # Create Tarfile
    temp_tar = tmp_path.joinpath("backup.tar")
    with SecureTarFile(temp_tar, "w", bufsize=bufsize) as tar_file:
        atomic_contents_add(
            tar_file,
            temp_orig,
            excludes=[],
            arcname=".",
        )

    assert temp_tar.exists()

    # Restore
    temp_new = tmp_path.joinpath("new")
    with SecureTarFile(temp_tar, "r", bufsize=bufsize) as tar_file:
        tar_file.extractall(path=temp_new, members=tar_file)

    assert temp_new.is_dir()
    assert temp_new.joinpath("test_symlink").is_symlink()
    assert temp_new.joinpath("test1").is_dir()
    assert temp_new.joinpath("test1/script.sh").is_file()

    # 775 is correct for local, but in GitHub action it's 755, both is fine
    assert oct(temp_new.joinpath("test1/script.sh").stat().st_mode)[-3:] in [
        "755",
        "775",
    ]
    assert temp_new.joinpath("README.md").is_file()


@pytest.mark.parametrize("bufsize", [10240, 4 * 2**20])
def test_create_encrypted_tar(tmp_path: Path, bufsize: int) -> None:
    """Test to create a tar file with encryption."""
    key = os.urandom(16)

    # Prepare test folder
    temp_orig = tmp_path.joinpath("orig")
    fixture_data = Path(__file__).parent.joinpath("fixtures/tar_data")
    shutil.copytree(fixture_data, temp_orig, symlinks=True)

    # Create Tarfile
    temp_tar = tmp_path.joinpath("backup.tar")
    with SecureTarFile(temp_tar, "w", key=key, bufsize=bufsize) as tar_file:
        atomic_contents_add(
            tar_file,
            temp_orig,
            excludes=[],
            arcname=".",
        )

    assert temp_tar.exists()

    # Restore
    temp_new = tmp_path.joinpath("new")
    with SecureTarFile(temp_tar, "r", key=key, bufsize=bufsize) as tar_file:
        tar_file.extractall(path=temp_new, members=tar_file)

    assert temp_new.is_dir()
    assert temp_new.joinpath("test_symlink").is_symlink()
    assert temp_new.joinpath("test1").is_dir()
    assert temp_new.joinpath("test1/script.sh").is_file()

    # 775 is correct for local, but in GitHub action it's 755, both is fine
    assert oct(temp_new.joinpath("test1/script.sh").stat().st_mode)[-3:] in [
        "755",
        "775",
    ]
    assert temp_new.joinpath("README.md").is_file()


def test_gzipped_tar_inside_tar(tmp_path: Path) -> None:
    # Prepare test folder
    temp_orig = tmp_path.joinpath("orig")
    fixture_data = Path(__file__).parent.joinpath("fixtures/tar_data")
    shutil.copytree(fixture_data, temp_orig, symlinks=True)

    # Create Tarfile
    main_tar = tmp_path.joinpath("backup.tar")
    inner_tgz_files = ("core.tar.gz", "core2.tar.gz", "core3.tar.gz")
    outer_secure_tar_file = SecureTarFile(main_tar, "w", gzip=False)
    with outer_secure_tar_file as outer_tar_file:
        for inner_tgz_file in inner_tgz_files:
            with outer_secure_tar_file.create_inner_tar(
                inner_tgz_file, gzip=True
            ) as inner_tar_file:
                atomic_contents_add(
                    inner_tar_file,
                    temp_orig,
                    excludes=[],
                    arcname=".",
                )

        assert len(outer_tar_file.getmembers()) == 3

        raw_bytes = b'{"test": "test"}'
        fileobj = io.BytesIO(raw_bytes)
        tar_info = tarfile.TarInfo(name="backup.json")
        tar_info.size = len(raw_bytes)
        tar_info.mtime = time.time()
        outer_tar_file.addfile(tar_info, fileobj=fileobj)
        assert len(outer_tar_file.getmembers()) == 4

    assert main_tar.exists()
    # Restore
    temp_new = tmp_path.joinpath("new")
    with SecureTarFile(main_tar, "r", gzip=False) as tar_file:
        tar_file.extractall(path=temp_new)

    assert temp_new.is_dir()
    core_tar_gz = temp_new.joinpath("core.tar.gz")
    assert core_tar_gz.is_file()
    compressed = core_tar_gz.read_bytes()
    uncompressed = gzip.decompress(core_tar_gz.read_bytes())
    assert len(uncompressed) > len(compressed)

    assert temp_new.joinpath("core2.tar.gz").is_file()
    assert temp_new.joinpath("core3.tar.gz").is_file()
    backup_json = temp_new.joinpath("backup.json")
    assert backup_json.is_file()
    assert backup_json.read_bytes() == raw_bytes

    # Extract inner tars
    for inner_tgz in inner_tgz_files:
        temp_inner_new = tmp_path.joinpath("{inner_tgz}_inner_new")

        with SecureTarFile(temp_new.joinpath(inner_tgz), "r", gzip=True) as tar_file:
            tar_file.extractall(path=temp_inner_new, members=tar_file)

        assert temp_inner_new.is_dir()
        assert temp_inner_new.joinpath("test_symlink").is_symlink()
        assert temp_inner_new.joinpath("test1").is_dir()
        assert temp_inner_new.joinpath("test1/script.sh").is_file()

        # 775 is correct for local, but in GitHub action it's 755, both is fine
        assert oct(temp_inner_new.joinpath("test1/script.sh").stat().st_mode)[-3:] in [
            "755",
            "775",
        ]
        assert temp_inner_new.joinpath("README.md").is_file()


def test_gzipped_tar_inside_tar_failure(tmp_path: Path) -> None:
    # Prepare test folder
    temp_orig = tmp_path.joinpath("orig")
    fixture_data = Path(__file__).parent.joinpath("fixtures/tar_data")
    shutil.copytree(fixture_data, temp_orig, symlinks=True)

    # Create Tarfile
    main_tar = tmp_path.joinpath("backup.tar")
    outer_secure_tar_file = SecureTarFile(main_tar, "w", gzip=False)
    with outer_secure_tar_file as outer_tar_file:
        # Make the first tar file to ensure that
        # the second tar file can still be created
        with pytest.raises(ValueError, match="Test"):
            with outer_secure_tar_file.create_inner_tar(
                "failed.tar.gz", gzip=True
            ) as inner_tar_file:
                raise ValueError("Test")

        with pytest.raises(ValueError, match="Test"):
            with outer_secure_tar_file.create_inner_tar(
                "good.tar.gz", gzip=True
            ) as inner_tar_file:
                atomic_contents_add(
                    inner_tar_file,
                    temp_orig,
                    excludes=[],
                    arcname=".",
                )
                raise ValueError("Test")

        assert len(outer_tar_file.getmembers()) == 2

    assert main_tar.exists()
    # Restore
    temp_new = tmp_path.joinpath("new")
    with SecureTarFile(main_tar, "r", gzip=False) as tar_file:
        tar_file.extractall(path=temp_new)

    assert temp_new.is_dir()
    assert temp_new.joinpath("good.tar.gz").is_file()

    failed_path = temp_new.joinpath("failed.tar.gz")
    assert failed_path.is_file()

    # Extract inner tar
    temp_inner_new = tmp_path.joinpath("good.tar.gz_inner_new")

    with SecureTarFile(temp_new.joinpath("good.tar.gz"), "r", gzip=True) as tar_file:
        tar_file.extractall(path=temp_inner_new, members=tar_file)

    assert temp_inner_new.is_dir()
    assert temp_inner_new.joinpath("test_symlink").is_symlink()
    assert temp_inner_new.joinpath("test1").is_dir()
    assert temp_inner_new.joinpath("test1/script.sh").is_file()

    # 775 is correct for local, but in GitHub action it's 755, both is fine
    assert oct(temp_inner_new.joinpath("test1/script.sh").stat().st_mode)[-3:] in [
        "755",
        "775",
    ]
    assert temp_inner_new.joinpath("README.md").is_file()

    # Extract failed inner tar (should not raise but will be empty)
    temp_inner_new = tmp_path.joinpath("failed.tar.gz_inner_new")

    with SecureTarFile(temp_new.joinpath("failed.tar.gz"), "r", gzip=True) as tar_file:
        tar_file.extractall(path=temp_inner_new, members=tar_file)


def test_encrypted_gzipped_tar_inside_tar(tmp_path: Path) -> None:
    key = os.urandom(16)

    # Prepare test folder
    temp_orig = tmp_path.joinpath("orig")
    fixture_data = Path(__file__).parent.joinpath("fixtures/tar_data")
    shutil.copytree(fixture_data, temp_orig, symlinks=True)

    # Create Tarfile
    main_tar = tmp_path.joinpath("backup.tar")
    inner_tgz_files = ("core.tar.gz", "core2.tar.gz", "core3.tar.gz")
    outer_secure_tar_file = SecureTarFile(main_tar, "w", gzip=False)
    with outer_secure_tar_file as outer_tar_file:
        for inner_tgz_file in inner_tgz_files:
            with outer_secure_tar_file.create_inner_tar(
                inner_tgz_file, key=key, gzip=True
            ) as inner_tar_file:
                atomic_contents_add(
                    inner_tar_file,
                    temp_orig,
                    excludes=[],
                    arcname=".",
                )

        assert len(outer_tar_file.getmembers()) == 3

    assert main_tar.exists()
    # Restore
    temp_new = tmp_path.joinpath("new")
    with SecureTarFile(main_tar, "r", gzip=False) as tar_file:
        tar_file.extractall(path=temp_new)

    assert temp_new.is_dir()
    assert temp_new.joinpath("core.tar.gz").is_file()
    assert temp_new.joinpath("core2.tar.gz").is_file()
    assert temp_new.joinpath("core3.tar.gz").is_file()

    # Extract inner encrypted tars
    for inner_tgz in inner_tgz_files:
        temp_inner_new = tmp_path.joinpath("{inner_tgz}_inner_new")

        with SecureTarFile(
            temp_new.joinpath(inner_tgz), "r", key=key, gzip=True
        ) as tar_file:
            tar_file.extractall(path=temp_inner_new, members=tar_file)

        assert temp_inner_new.is_dir()
        assert temp_inner_new.joinpath("test_symlink").is_symlink()
        assert temp_inner_new.joinpath("test1").is_dir()
        assert temp_inner_new.joinpath("test1/script.sh").is_file()

        # 775 is correct for local, but in GitHub action it's 755, both is fine
        assert oct(temp_inner_new.joinpath("test1/script.sh").stat().st_mode)[-3:] in [
            "755",
            "775",
        ]
        assert temp_inner_new.joinpath("README.md").is_file()


def test_inner_tar_not_allowed_in_encrypted(tmp_path: Path) -> None:
    # Create Tarfile
    main_tar = tmp_path.joinpath("backup.tar")
    key = os.urandom(16)

    outer_secure_tar_file = SecureTarFile(main_tar, "w", key=key, gzip=False)

    with pytest.raises(tarfile.StreamError):
        with outer_secure_tar_file:
            with outer_secure_tar_file.create_inner_tar("any.tgz", gzip=True):
                pass


def test_outer_tar_must_not_be_compressed(tmp_path: Path) -> None:
    # Create Tarfile
    main_tar = tmp_path.joinpath("backup.tar.gz")
    outer_secure_tar_file = SecureTarFile(main_tar, "w", gzip=True)

    with pytest.raises(OSError):
        with outer_secure_tar_file:
            with outer_secure_tar_file.create_inner_tar("any.tgz", gzip=True):
                pass


def test_tar_stream(tmp_path: Path) -> None:
    # Prepare test folder
    temp_orig = tmp_path.joinpath("orig")
    fixture_data = Path(__file__).parent.joinpath("fixtures/tar_data")
    shutil.copytree(fixture_data, temp_orig, symlinks=True)

    # Create Tarfile
    main_tar = tmp_path.joinpath("backup.tar")

    with SecureTarFile(main_tar, "w", gzip=False) as tar_file:
        tar_info = tarfile.TarInfo(name="test.txt")
        with _add_stream(tar_file, tar_info) as stream:
            stream.write(b"test")

    # Restore
    temp_new = tmp_path.joinpath("new")
    with SecureTarFile(main_tar, "r", gzip=False) as tar_file:
        tar_file.extractall(path=temp_new)

    assert temp_new.is_dir()
    test_file = temp_new.joinpath("test.txt")
    assert test_file.is_file()
    assert test_file.read_bytes() == b"test"<|MERGE_RESOLUTION|>--- conflicted
+++ resolved
@@ -1,10 +1,7 @@
 """Test Tarfile functions."""
-<<<<<<< HEAD
+
 import gzip
 import io
-=======
-
->>>>>>> 009f7ffa
 import os
 import shutil
 import tarfile
